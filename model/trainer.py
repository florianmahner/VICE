#!/usr/bin/env python3
# -*- coding: utf-8 -*-

import json
import math
import os
import warnings
import torch
import utils
import copy

import numpy as np
import torch.nn as nn
import torch.nn.functional as F

from collections import defaultdict
# from functorch import vmap
from typing import Any, Dict, Iterator, List, Tuple

Array = Any
Tensor = Any
os.environ["PYTHONIOENCODING"] = "UTF-8"


class Trainer(nn.Module):
    def __init__(
        self,
        n_train: int,
        n_objects: int,
        init_dim: int,
        optim: Any,
        task: str,
        eta: str,
        batch_size: int,
        epochs: int,
        burnin: int,
        mc_samples: int,
        prior: str,
        spike: float,
        slab: float,
        pi: float,
        k: int,
        ws: int,
        steps: int,
        model_dir: str,
        results_dir: str,
        device: torch.device,
        similarity_matrix = None,
        verbose: bool = False,
    ):
        super(Trainer, self).__init__()
        self.n_train = n_train  # number of trials/triplets in dataset
        self.n_objects = n_objects  # number of unique items/objects
        self.init_dim = init_dim
        self.optim = optim
        self.task = task
        self.eta = eta  # learning rate
        self.batch_size = batch_size
        self.epochs = epochs
        self.burnin = burnin
        self.mc_samples = mc_samples  # number of weight samples M
        self.prior = prior  # Gaussian or Laplace prior
        self.spike = spike
        self.slab = slab
        self.pi = pi
        self.k = k
        self.ws = ws
        self.steps = steps
        self.model_dir = model_dir
        self.results_dir = results_dir
        self.device = device
<<<<<<< HEAD
        self.verbose = verbose       
=======
        self.verbose = verbose
>>>>>>> 1aa20d14
        
        if self.task == 'pairwise':
            assert isinstance(similarity_matrix, 
            torch.Tensor), '\nTrue similarity matrix is required for pairwise task\n'
            self.S = F.relu(similarity_matrix)
<<<<<<< HEAD
            self.S /= torch.max(self.S)
=======
>>>>>>> 1aa20d14

    def forward(self, *input: Tensor) -> None:
        raise NotImplementedError

    def load_checkpoint_(self) -> None:
        """Load model and optimizer params from previous checkpoint, if available."""
        if os.path.exists(self.model_dir):
            models = sorted(
                [m.name for m in os.scandir(self.model_dir) if m.name.endswith("tar")]
            )
            if len(models) > 0:
                try:
                    PATH = os.path.join(self.model_dir, models[-1])
                    checkpoint = torch.load(PATH, map_location=self.device)
                    self.load_state_dict(checkpoint["model_state_dict"])
                    self.optim.load_state_dict(checkpoint["optim_state_dict"])
                    self.start = checkpoint["epoch"]
                    self.loss = checkpoint["loss"]
                    self.train_accs = checkpoint["train_accs"]
                    self.val_accs = checkpoint["val_accs"]
                    self.train_losses = checkpoint["train_losses"]
                    self.val_losses = checkpoint["val_losses"]
                    self.loglikelihoods = checkpoint["loglikelihoods"]
                    self.complexity_losses = checkpoint["complexity_costs"]
                    self.latent_dimensions = checkpoint["latent_dimensions"]
                    print(
                        f"...Loaded model and optimizer params from previous run. Resuming training at epoch {self.start}.\n"
                    )
                except RuntimeError:
                    print(
                        "...Loading model and optimizer params failed. Check whether you are currently using a different set of model parameters."
                    )
                    print("...Starting model training from scratch.\n")
                    self.start = 0
                    self.train_accs, self.val_accs = [], []
                    self.train_losses, self.val_losses = [], []
                    self.loglikelihoods, self.complexity_losses = [], []
                    self.latent_dimensions = []
            else:
                self.start = 0
                self.train_accs, self.val_accs = [], []
                self.train_losses, self.val_losses = [], []
                self.loglikelihoods, self.complexity_losses = [], []
                self.latent_dimensions = []
        else:
            os.makedirs(self.model_dir)
            self.start = 0
            self.train_accs, self.val_accs = [], []
            self.train_losses, self.val_losses = [], []
            self.loglikelihoods, self.complexity_losses = [], []
            self.latent_dimensions = []

    def initialize_priors_(self) -> None:
        self.loc = torch.zeros(self.n_objects, self.init_dim).to(self.device)
        self.scale_spike = (
            torch.ones(self.n_objects, self.init_dim).mul(self.spike).to(self.device)
        )
        self.scale_slab = (
            torch.ones(self.n_objects, self.init_dim).mul(self.slab).to(self.device)
        )

    def initialize_optim_(self) -> None:
        if self.optim == "adam":
            self.optim = getattr(torch.optim, "Adam")(
                self.parameters(), eps=1e-08, lr=self.eta
            )
        elif self.optim == "adamw":
            self.optim = getattr(torch.optim, "AdamW")(
                self.parameters(), eps=1e-08, lr=self.eta
            )
        else:
            self.optim = getattr(torch.optim, "SGD")(self.parameters(), lr=self.eta)

    @staticmethod
    def norm_pdf(X: Tensor, loc: Tensor, scale: Tensor) -> Tensor:
        """Probability density function of a normal distribution."""
        return (
            torch.exp(-((X - loc) ** 2) / (2 * scale.pow(2)))
            / scale
            * math.sqrt(2 * math.pi)
        )

    @staticmethod
    def laplace_pdf(X: Tensor, loc: Tensor, scale: Tensor) -> Tensor:
        """Probability density function of a laplace distribution."""
        return torch.exp(-(X - loc).abs() / scale) / scale.mul(2.0)

    def spike_and_slab(self, X: Tensor) -> Tensor:
        pdf = self.norm_pdf if self.prior == "gaussian" else self.laplace_pdf
        spike = self.pi * pdf(X, self.loc, self.scale_spike)
        slab = (1 - self.pi) * pdf(X, self.loc, self.scale_slab)
        return spike + slab

    @staticmethod
    def compute_triplet_similarities(
        anchor: Tensor,
        positive: Tensor,
        negative: Tensor,
    ) -> Tuple[Tensor, Tensor, Tensor]:
        """Apply the similarity function (modeled as a dot product) to each pair in the triplet."""
        sim_i = torch.sum(anchor * positive, dim=1)
        sim_j = torch.sum(anchor * negative, dim=1)
        sim_k = torch.sum(positive * negative, dim=1)
        return (sim_i, sim_j, sim_k)

    @staticmethod
    def compute_pairwise_similarities(
<<<<<<< HEAD
        self,
        object_i: Tensor, 
        object_j: Tensor,
        normalization: str = 'constant'
        ) -> Tensor:
        dots = torch.sum(object_i * object_j, dim=1)
        if normalization == 'constant':
            # normalizing the dot products C_{t} = max(max(0, X_{t}X_{t}^{T})),
            # where C_{t} is a function of t \in {1, ..., T}
            normalized_dots = dots / self.max_sim
        else: # cosine similarity
            object_i_norms = torch.linalg.norm(object_i, ord=2, dim=1)
            object_j_norms = torch.linalg.norm(object_j, ord=2, dim=1)
            normalized_dots = dots / (object_i_norms * object_j_norms)
        return normalized_dots

    @staticmethod
    def break_ties(probas: Tensor) -> Tensor:
        return torch.tensor(
=======
        embedding_i: Tensor, 
        embedding_j: Tensor,
        ) -> Tensor:
        dots = torch.sum(embedding_i * embedding_j, dim=1)
        embedding_i_magnitudes = torch.linalg.norm(
            embedding_i, ord=2, dim=1
            )
        embedding_j_magnitudes = torch.linalg.norm(
            embedding_j, ord=2, dim=1
            ) 
        cosine_sims = dots / (
            embedding_i_magnitudes * embedding_j_magnitudes
            )
        return cosine_sims

    @staticmethod
    def break_ties(probas: Array) -> Array:
        return np.array(
>>>>>>> 1aa20d14
            [
                -1 if torch.unique(pmf).shape[0] != pmf.shape[0] else torch.argmax(pmf)
                for pmf in probas
            ]
        )

    def accuracy_(self, probas: Tensor, batching: bool = True) -> Tensor:
        choices = self.break_ties(probas)
        argmax = np.where(choices == 0, 1, 0)
        acc = argmax.mean() if batching else argmax.tolist()
        return acc

    @staticmethod
    def sumexp(sims: Tuple[Tensor]) -> Tensor:
        return torch.sum(torch.exp(torch.stack(sims)), dim=0)

    def softmax(self, sims: Tuple[Tensor]) -> Tensor:
        return torch.exp(sims[0]) / self.sumexp(sims)

    def logsumexp(self, sims: Tuple[Tensor]) -> Tensor:
        return torch.log(self.sumexp(sims))

    def log_softmax(self, sims: Tuple[Tensor]) -> Tensor:
        return sims[0] - self.logsumexp(sims)

    def cross_entropy_loss(self, sims: Tuple[Tensor]) -> Tensor:
        return torch.mean(-self.log_softmax(sims))

<<<<<<< HEAD
    def choice_accuracy(self, similarities: float) -> float:
        probas = F.softmax(torch.stack(similarities, dim=-1), dim=1)
=======
    def choice_accuracy(self, similarities: Tensor) -> float:
        probas = (
            F.softmax(torch.stack(similarities, dim=-1), dim=1).detach().cpu().numpy()
        )
>>>>>>> 1aa20d14
        choice_acc = self.accuracy_(probas)
        return choice_acc

    def mean_squared_error(self, y_hat: Tensor, object_i: Tensor, object_j: Tensor) -> Tensor:
        y = self.S[object_i, object_j]
        return torch.mean((y - y_hat) ** 2)

    @staticmethod
    def unbind(logits: Tensor, task: str) -> Tuple[Tensor, Tensor, Tensor]:
        k = 3 if task == 'triplet' else 2
<<<<<<< HEAD
        return torch.unbind(torch.reshape(logits, (-1, k, logits.shape[-1])), dim=1)
=======
        return torch.unbind(
                torch.reshape(logits, (-1, k, logits.shape[-1])), dim=1
            )
>>>>>>> 1aa20d14

    def pruning(
        self,
        alpha: float = 0.05,
    ) -> Tuple[Array, Array, Array]:
        # Prune the variational parameters theta
        # by identifying the number of *relevant* dimensions
        # according to our dimensionality reduction procedure,
        # defined in VICE §3.3.4
        loc = self.detached_params["loc"]
        scale = self.detached_params["scale"]
        p_vals = utils.compute_pvals(loc, scale)
        rejections = utils.fdr_corrections(p_vals, alpha)
        importance = utils.get_importance(rejections).ravel()
        signal = np.where(importance > self.k)[0]
        pruned_loc = loc[:, signal]
        pruned_scale = scale[:, signal]
        return signal, pruned_loc, pruned_scale

    @staticmethod
    def convergence(latent_dimensions: List[int], ws: int) -> bool:
        """Evaluate *representational stability*, i.e., stability of the embedding dimensions."""
        dimensions_over_time = set(latent_dimensions[-ws:])
        divergence = len(dimensions_over_time)
        if divergence == 1 and dimensions_over_time.pop() != 0:
            return True
        return False

    @torch.no_grad()
    def mc_sampling(self, batch: Tensor) -> Tuple[Tensor, Tensor, Tensor]:
        """Perform Monte Carlo sampling over the variational posterior q_{theta}(X)."""
        if self.task == 'triplet':
            sampled_probas = torch.zeros(
                self.mc_samples, batch.shape[0] // 3, 3
            ).to(self.device)
            sampled_choices = torch.zeros(self.mc_samples, batch.shape[0] // 3).to(
                self.device
            )
        else:
            sampled_likelihoods = torch.zeros(self.mc_samples).to(
                self.device
            )

        for k in range(self.mc_samples):
            logits, _, _, _ = self.forward(batch)

            if self.task == 'triplet':
                similarities = self.triplet_similarities(logits)
                soft_choices = self.softmax(similarities)
                probas = F.softmax(torch.stack(similarities, dim=-1), dim=1)
                sampled_probas[k] += probas
                sampled_choices[k] += soft_choices
            else: #mse
                objects = batch.nonzero(as_tuple=True)[-1]
                object_i, object_j = self.unbind(objects[:, None], self.task)
                object_i = object_i.squeeze(-1)
                object_j = object_j.squeeze(-1)
                similarities = self.pairwise_similarities(logits)
                likelihood = self.mean_squared_error(
                    similarities, object_i, object_j
            )
                sampled_likelihoods[k] += likelihood

        if self.task == 'triplet':
            probas = sampled_probas.mean(dim=0)
<<<<<<< HEAD
            val_acc = self.accuracy_(probas.cpu())
            hard_choices = self.accuracy_(probas.cpu(), batching=False)
=======
            val_acc = self.accuracy_(probas.cpu().numpy())
            hard_choices = self.accuracy_(probas.cpu().numpy(), batching=False)
>>>>>>> 1aa20d14
            soft_choices = sampled_choices.mean(dim=0)
            val_loss = torch.mean(-torch.log(soft_choices))
            return val_acc, val_loss, probas, hard_choices

        val_loss = torch.mean(sampled_likelihoods)
        return val_loss

    def evaluate(self, val_batches: Iterator) -> Tuple[float, float]:
        """Evaluate model on the validation set."""
        self.eval()
        batch_losses_val = torch.zeros(len(val_batches))
        if self.task == 'triplet':
            batch_accs_val = torch.zeros(len(val_batches))

        for j, batch in enumerate(val_batches):
            batch = batch.to(self.device)
            if self.task == 'triplet':
                val_acc, val_loss, _, _ = self.mc_sampling(batch)
                batch_accs_val[j] += val_acc
            else:
                val_loss = self.mc_sampling(batch)
            batch_losses_val[j] += val_loss.item()

        avg_val_loss = torch.mean(batch_losses_val).item()
        if self.task == 'triplet':
            avg_val_acc = torch.mean(batch_accs_val).item()
            return avg_val_loss, avg_val_acc
        return avg_val_loss

    def inference(
        self,
        test_batches: Iterator,
    ) -> Tuple[float, float, Array, Dict[tuple, list]]:
        """Perform inference on a held-out test set (may contain repeats)."""
        probas = torch.zeros(int(len(test_batches) * self.batch_size), 3)
        triplet_choices = []
        model_choices = defaultdict(list)
        self.eval()
        batch_accs = torch.zeros(len(test_batches))
        batch_centropies = torch.zeros(len(test_batches))
        for j, batch in enumerate(test_batches):
            batch = batch.to(self.device)
            test_acc, test_loss, batch_probas, batch_choices = self.mc_sampling(batch)
            triplet_choices.extend(batch_choices)
            batch_accs[j] += test_acc
            batch_centropies[j] += test_loss
            if batch_probas.shape[0] < self.batch_size:
                B = batch_probas.shape[0]
                probas[j * self.batch_size : (j * self.batch_size) + B] += batch_probas
                human_choices = (
                    batch.nonzero(as_tuple=True)[-1].view(B, -1).cpu().numpy()
                )
            else:
                probas[j * self.batch_size : (j + 1) * self.batch_size] += batch_probas
                human_choices = (
                    batch.nonzero(as_tuple=True)[-1]
                    .view(self.batch_size, -1)
                    .cpu()
                    .numpy()
                )
            model_choices = utils.collect_choices(
                batch_probas, human_choices, model_choices
            )

        probas = probas.cpu().numpy()
        probas = probas[np.where(probas.sum(axis=1) != 0.0)]
        model_pmfs = utils.compute_pmfs(model_choices, behavior=False)
        test_acc = batch_accs.mean().item()
        test_loss = batch_centropies.mean().item()
        return test_acc, test_loss, probas, model_pmfs, triplet_choices


    def triplet_similarities(self, logits) -> Tuple[Tensor, float]:
        anchor, positive, negative = self.unbind(logits, self.task)
        similarities = self.compute_triplet_similarities(
            anchor, positive, negative
        )
        return similarities

    def pairwise_similarities(self, logits) -> Tensor:
        embedding_i, embedding_j = self.unbind(logits, self.task)
        similarities = self.compute_pairwise_similarities(
            embedding_i, embedding_j,
        )
        return similarities

    def stepping(
        self,
        train_batches: Iterator,
    ) -> Tuple[Tensor, Tensor, Tensor, Tensor]:
        """Step over the full training data in mini-batches of size B and perform SGD."""
        batch_llikelihoods = torch.zeros(len(train_batches))
        batch_closses = torch.zeros(len(train_batches))
        batch_losses = torch.zeros(len(train_batches))

        if self.task == 'triplet':
            batch_accs = torch.zeros(len(train_batches))

        for i, batch in enumerate(train_batches):
            self.optim.zero_grad()
            batch = batch.to(self.device)
            logits, loc, scale, X = self.forward(batch)

            if self.task == 'triplet':
                similarities = self.triplet_similarities(logits)
                likelihood = self.cross_entropy_loss(similarities)
                acc = self.choice_accuracy(similarities)
                batch_accs[i] += acc
<<<<<<< HEAD
            else: #mse
                self.max_sim = torch.max(F.relu(X @ X.T))
=======
            else:
>>>>>>> 1aa20d14
                objects = batch.nonzero(as_tuple=True)[-1]
                object_i, object_j = self.unbind(objects[:, None], self.task)
                object_i = object_i.squeeze(-1)
                object_j = object_j.squeeze(-1)
                similarities = self.pairwise_similarities(logits)
                likelihood = self.mean_squared_error(
                    similarities, object_i, object_j
                    )

            if self.prior == "gaussian":
                log_q = self.norm_pdf(X, loc, scale).log()
            else:
                log_q = self.laplace_pdf(X, loc, scale).log()

            log_p = self.spike_and_slab(X).log()
            complexity_loss = (1 / self.n_train) * (log_q.sum() - log_p.sum())
            self.loss = likelihood + complexity_loss
            self.loss.backward()
            self.optim.step()

            batch_losses[i] += self.loss.item()
            batch_llikelihoods[i] += likelihood.item()
            batch_closses[i] += complexity_loss.item()                
        
        if self.task == 'triplet':
            return batch_llikelihoods, batch_closses, batch_losses, batch_accs

        return batch_llikelihoods, batch_closses, batch_losses

    def fit(self, train_batches: Iterator, val_batches: Iterator) -> None:
        """Fit a VICE model to a dataset of n concept triplets."""
        self.initialize_priors_()
        self.initialize_optim_()
        self.load_checkpoint_()
        for epoch in range(self.start, self.epochs):
            self.train()
            # take a step over the entire training data (i.e., iterate over every mini-batch in train_batches)

            if self.task == 'triplet':
                batch_llikelihoods, batch_closses, batch_losses, batch_accs = self.stepping(
                    train_batches
                )
                avg_train_acc = torch.mean(batch_accs).item()
                self.train_accs.append(avg_train_acc)
            else:
                batch_llikelihoods, batch_closses, batch_losses = self.stepping(
                    train_batches
                )

            avg_llikelihood = torch.mean(batch_llikelihoods).item()
            avg_closs = torch.mean(batch_closses).item()
            avg_train_loss = torch.mean(batch_losses).item()
            
            self.loglikelihoods.append(avg_llikelihood)
            self.complexity_losses.append(avg_closs)
            self.train_losses.append(avg_train_loss)

            signal, _, _ = self.pruning()
            dimensionality = signal.shape[0]
            self.latent_dimensions.append(dimensionality)

            if self.verbose:
                if self.task == 'triplet':
                    print(
                        "\n======================================================================================"
                    )
                    print(
                        f"====== Epoch: {epoch+1:02d}, Train acc: {avg_train_acc:.3f}, Train loss: {avg_train_loss:.3f}, Identified dimensions: {dimensionality:02d} ======"
                    )
                    print(
                        "======================================================================================\n"
                    )
                else:
                    print(
                        "\n======================================================================================"
                    )
                    print(
                        f"====== Epoch: {epoch+1:02d}, Train loss: {avg_train_loss:.3f}, Identified dimensions: {dimensionality:02d} ======"
                    )
                    print(
                        "======================================================================================\n"
                    )


            if (epoch + 1) % self.steps == 0:
                if self.task == 'triplet':
                    avg_val_loss, avg_val_acc = self.evaluate(val_batches)
                    self.val_accs.append(avg_val_acc)
                else:
                    avg_val_loss = self.evaluate(val_batches)
                self.val_losses.append(avg_val_loss)
               
                self.save_checkpoint(epoch)
                self.save_results(epoch)

            if epoch > self.burnin:
                # evaluate model convergence
                if self.convergence(self.latent_dimensions, self.ws):
                    self.save_checkpoint(epoch)
                    self.save_results(epoch)
                    print("\n...Stopping VICE optimzation.")
                    print(
                        f"Latent dimensionality converged after {epoch+1:02d} epochs.\n"
                    )
                    break

        self.save_final_latents()

    def save_checkpoint(self, epoch: int) -> None:
        # PyTorch convention is to save checkpoints as .tar files
        checkpoint = {
            "epoch": epoch + 1,
            "model_state_dict": copy.deepcopy(self.state_dict()),
            "optim_state_dict": copy.deepcopy(self.optim.state_dict()),
            "loss": self.loss,
            "train_losses": self.train_losses,
            "train_accs": self.train_accs,
            "val_losses": self.val_losses,
            "val_accs": self.val_accs,
            "loglikelihoods": self.loglikelihoods,
            "complexity_costs": self.complexity_losses,
            "latent_dimensions": self.latent_dimensions,
        }
        torch.save(
            checkpoint, os.path.join(self.model_dir, f"model_epoch{epoch+1:04d}.tar")
        )

    def save_results(self, epoch: int) -> None:
        try:
            results = {
                "epoch": epoch + 1,
                "train_acc": self.train_accs[-1] if self.task == 'triplet' else [],
                "val_acc": self.val_accs[-1] if self.task == 'triplet' else [],
                "val_loss": self.val_losses[-1],
            }
        except IndexError:
            results = {
                "epoch": epoch + 1,
                "train_acc": self.train_accs[-1] if self.task == 'triplet' else [],
            }
            warnings.warn(
                message="\nNo validation results are being saved. To regularly evaluate VICE on the validation set, set <steps> << <burnin>.\n",
                category=UserWarning,
            )

        with open(
            os.path.join(self.results_dir, f"results_{epoch+1:04d}.json"), "w"
        ) as rf:
            json.dump(results, rf)

    def save_final_latents(self) -> None:
        _, pruned_loc, pruned_scale = self.pruning()
        self.pruned_loc = pruned_loc[
            :, np.argsort(-np.linalg.norm(pruned_loc, axis=0, ord=1))
        ]
        self.pruned_scale = pruned_scale[
            :, np.argsort(-np.linalg.norm(pruned_loc, axis=0, ord=1))
        ]
        with open(os.path.join(self.results_dir, "pruned_params.npz"), "wb") as f:
            np.savez_compressed(
                f, pruned_loc=self.pruned_loc, pruned_scale=self.pruned_scale
            )

    @property
    def pruned_params(self):
        return dict(pruned_loc=self.pruned_loc, pruned_scale=self.pruned_scale)<|MERGE_RESOLUTION|>--- conflicted
+++ resolved
@@ -69,20 +69,13 @@
         self.model_dir = model_dir
         self.results_dir = results_dir
         self.device = device
-<<<<<<< HEAD
-        self.verbose = verbose       
-=======
-        self.verbose = verbose
->>>>>>> 1aa20d14
+        self.verbose = verbose   
         
         if self.task == 'pairwise':
             assert isinstance(similarity_matrix, 
             torch.Tensor), '\nTrue similarity matrix is required for pairwise task\n'
             self.S = F.relu(similarity_matrix)
-<<<<<<< HEAD
             self.S /= torch.max(self.S)
-=======
->>>>>>> 1aa20d14
 
     def forward(self, *input: Tensor) -> None:
         raise NotImplementedError
@@ -190,7 +183,6 @@
 
     @staticmethod
     def compute_pairwise_similarities(
-<<<<<<< HEAD
         self,
         object_i: Tensor, 
         object_j: Tensor,
@@ -210,26 +202,6 @@
     @staticmethod
     def break_ties(probas: Tensor) -> Tensor:
         return torch.tensor(
-=======
-        embedding_i: Tensor, 
-        embedding_j: Tensor,
-        ) -> Tensor:
-        dots = torch.sum(embedding_i * embedding_j, dim=1)
-        embedding_i_magnitudes = torch.linalg.norm(
-            embedding_i, ord=2, dim=1
-            )
-        embedding_j_magnitudes = torch.linalg.norm(
-            embedding_j, ord=2, dim=1
-            ) 
-        cosine_sims = dots / (
-            embedding_i_magnitudes * embedding_j_magnitudes
-            )
-        return cosine_sims
-
-    @staticmethod
-    def break_ties(probas: Array) -> Array:
-        return np.array(
->>>>>>> 1aa20d14
             [
                 -1 if torch.unique(pmf).shape[0] != pmf.shape[0] else torch.argmax(pmf)
                 for pmf in probas
@@ -258,15 +230,8 @@
     def cross_entropy_loss(self, sims: Tuple[Tensor]) -> Tensor:
         return torch.mean(-self.log_softmax(sims))
 
-<<<<<<< HEAD
     def choice_accuracy(self, similarities: float) -> float:
         probas = F.softmax(torch.stack(similarities, dim=-1), dim=1)
-=======
-    def choice_accuracy(self, similarities: Tensor) -> float:
-        probas = (
-            F.softmax(torch.stack(similarities, dim=-1), dim=1).detach().cpu().numpy()
-        )
->>>>>>> 1aa20d14
         choice_acc = self.accuracy_(probas)
         return choice_acc
 
@@ -277,13 +242,7 @@
     @staticmethod
     def unbind(logits: Tensor, task: str) -> Tuple[Tensor, Tensor, Tensor]:
         k = 3 if task == 'triplet' else 2
-<<<<<<< HEAD
         return torch.unbind(torch.reshape(logits, (-1, k, logits.shape[-1])), dim=1)
-=======
-        return torch.unbind(
-                torch.reshape(logits, (-1, k, logits.shape[-1])), dim=1
-            )
->>>>>>> 1aa20d14
 
     def pruning(
         self,
@@ -349,13 +308,8 @@
 
         if self.task == 'triplet':
             probas = sampled_probas.mean(dim=0)
-<<<<<<< HEAD
-            val_acc = self.accuracy_(probas.cpu())
-            hard_choices = self.accuracy_(probas.cpu(), batching=False)
-=======
-            val_acc = self.accuracy_(probas.cpu().numpy())
-            hard_choices = self.accuracy_(probas.cpu().numpy(), batching=False)
->>>>>>> 1aa20d14
+            val_acc = self.accuracy_(probas)
+            hard_choices = self.accuracy_(proba, batching=False)
             soft_choices = sampled_choices.mean(dim=0)
             val_loss = torch.mean(-torch.log(soft_choices))
             return val_acc, val_loss, probas, hard_choices
@@ -464,12 +418,8 @@
                 likelihood = self.cross_entropy_loss(similarities)
                 acc = self.choice_accuracy(similarities)
                 batch_accs[i] += acc
-<<<<<<< HEAD
             else: #mse
                 self.max_sim = torch.max(F.relu(X @ X.T))
-=======
-            else:
->>>>>>> 1aa20d14
                 objects = batch.nonzero(as_tuple=True)[-1]
                 object_i, object_j = self.unbind(objects[:, None], self.task)
                 object_i = object_i.squeeze(-1)
